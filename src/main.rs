--- conflicted
+++ resolved
@@ -78,13 +78,7 @@
         }
     });
 
-<<<<<<< HEAD
-use std::borrow::Cow;
-
-use tokio::io::AsyncReadExt;
-=======
     info!("Listening on http://{}", args.bind_addr);
->>>>>>> 776bec1b
 
     server.bind(args.bind_addr)?.run().await
 }
@@ -102,26 +96,6 @@
     val: Bytes,
 }
 
-<<<<<<< HEAD
-#[post("/", data = "<input>")]
-async fn submit(input: Form<IndexForm>) -> Redirect {
-    let id = generate_id();
-    let uri = uri!(show_paste: &id);
-    store_paste(id, input.into_inner().val).await;
-    Redirect::to(uri)
-}
-
-#[put("/", data = "<input>")]
-async fn submit_raw(input: Data, host: HostHeader<'_>) -> Result<String, Status> {
-    let mut data = String::new();
-    input
-        .open()
-        .take(1024 * 1000)
-        .read_to_string(&mut data)
-        .await
-        .map_err(|_| Status::InternalServerError)?;
-
-=======
 async fn submit(input: web::Form<IndexForm>, store: Data<PasteStore>) -> impl Responder {
     let id = generate_id();
     let uri = format!("/{}", &id);
@@ -136,7 +110,6 @@
     host: HostHeader,
     store: Data<PasteStore>,
 ) -> Result<String, Error> {
->>>>>>> 776bec1b
     let id = generate_id();
     let uri = if let Some(Ok(host)) = host.0.as_ref().map(|v| std::str::from_utf8(v.as_bytes())) {
         format!("https://{}/{}", host, id)
@@ -144,11 +117,7 @@
         format!("/{}", id)
     };
 
-<<<<<<< HEAD
-    store_paste(id, data).await;
-=======
     store_paste(&store, id, data);
->>>>>>> 776bec1b
 
     Ok(uri)
 }
@@ -159,26 +128,17 @@
     content: MarkupDisplay<AskamaHtml, Cow<'a, String>>,
 }
 
-<<<<<<< HEAD
-#[get("/<key>")]
-async fn show_paste(key: String, plaintext: IsPlaintextRequest) -> Result<Content<String>, Status> {
-=======
 async fn show_paste(
     req: HttpRequest,
     key: actix_web::web::Path<String>,
     plaintext: IsPlaintextRequest,
     store: Data<PasteStore>,
 ) -> Result<HttpResponse, Error> {
->>>>>>> 776bec1b
     let mut splitter = key.splitn(2, '.');
     let key = splitter.next().unwrap();
     let ext = splitter.next();
 
-<<<<<<< HEAD
-    let entry = &*get_paste(key).await.ok_or_else(|| Status::NotFound)?;
-=======
     let entry = get_paste(&store, key).ok_or(NotFound)?;
->>>>>>> 776bec1b
 
     if *plaintext {
         Ok(HttpResponse::Ok()
@@ -198,11 +158,7 @@
         // Add <code> tags to enable line numbering with CSS
         let html = format!(
             "<code>{}</code>",
-<<<<<<< HEAD
-            code_highlighted.replace("\n", "\n</code><code>")
-=======
             code_highlighted.replace('\n', "</code><code>")
->>>>>>> 776bec1b
         );
 
         let content = MarkupDisplay::new_safe(Cow::Borrowed(&html), AskamaHtml);
@@ -211,17 +167,6 @@
     }
 }
 
-<<<<<<< HEAD
-#[tokio::main]
-async fn main() {
-    let result = rocket::ignite()
-        .mount("/", routes![index, submit, submit_raw, show_paste])
-        .launch()
-        .await;
-
-    if let Err(e) = result {
-        eprintln!("Failed to launch Rocket: {:#?}", e);
-=======
 async fn highlight_css() -> HttpResponse {
     static CSS: Lazy<Bytes> = Lazy::new(|| {
         highlight::BAT_ASSETS.with(|s| {
@@ -244,6 +189,5 @@
             error!("Error while rendering template for {}: {}", req.uri(), e);
             Err(InternalServerError(Box::new(e)).into())
         }
->>>>>>> 776bec1b
     }
 }